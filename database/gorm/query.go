--- conflicted
+++ resolved
@@ -355,14 +355,7 @@
 	}
 
 	copyDest := copyStruct(model)
-<<<<<<< HEAD
-
-	query := r.With(relation, args...)
-
-	err := query.Find(model)
-=======
 	err := r.With(relation, args...).Find(model)
->>>>>>> e91df530
 
 	t := destType.Elem()
 	v := reflect.ValueOf(model).Elem()
