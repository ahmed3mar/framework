--- conflicted
+++ resolved
@@ -4,32 +4,10 @@
 	"fmt"
 	"strings"
 
-	"github.com/goravel/framework/contracts/database/orm"
+	ormcontract "github.com/goravel/framework/contracts/database/orm"
 	"github.com/goravel/framework/contracts/database/schema"
+	"github.com/goravel/framework/database/schema/constants"
 	"github.com/goravel/framework/support/convert"
-)
-
-const (
-	CommandAdd          = "add"
-	CommandComment      = "comment"
-	CommandCreate       = "create"
-	CommandDefault      = "default"
-	CommandDrop         = "drop"
-	CommandDropColumn   = "dropColumn"
-	CommandDropForeign  = "dropForeign"
-	CommandDropFullText = "dropFullText"
-	CommandDropIfExists = "dropIfExists"
-	CommandDropIndex    = "dropIndex"
-	CommandDropPrimary  = "dropPrimary"
-	CommandDropUnique   = "dropUnique"
-	CommandForeign      = "foreign"
-	CommandFullText     = "fullText"
-	CommandIndex        = "index"
-	CommandPrimary      = "primary"
-	CommandRename       = "rename"
-	CommandRenameIndex  = "renameIndex"
-	CommandUnique       = "unique"
-	DefaultStringLength = 255
 )
 
 type Blueprint struct {
@@ -60,11 +38,7 @@
 	return r.createAndAddColumn("boolean", column)
 }
 
-<<<<<<< HEAD
-func (r *Blueprint) Build(query orm.Query, grammar schema.Grammar) error {
-=======
 func (r *Blueprint) Build(query ormcontract.Query, grammar schema.Grammar) error {
->>>>>>> 54f094ec
 	for _, sql := range r.ToSql(grammar) {
 		if _, err := query.Exec(sql); err != nil {
 			return err
@@ -75,7 +49,7 @@
 }
 
 func (r *Blueprint) Char(column string, length ...int) schema.ColumnDefinition {
-	defaultLength := DefaultStringLength
+	defaultLength := constants.DefaultStringLength
 	if len(length) > 0 {
 		defaultLength = length[0]
 	}
@@ -92,7 +66,7 @@
 
 func (r *Blueprint) Create() {
 	r.addCommand(&schema.Command{
-		Name: CommandCreate,
+		Name: constants.CommandCreate,
 	})
 }
 
@@ -128,62 +102,62 @@
 
 func (r *Blueprint) Drop() {
 	r.addCommand(&schema.Command{
-		Name: CommandDrop,
+		Name: constants.CommandDrop,
 	})
 }
 
 func (r *Blueprint) DropColumn(column ...string) {
 	r.addCommand(&schema.Command{
-		Name:    CommandDropColumn,
+		Name:    constants.CommandDropColumn,
 		Columns: column,
 	})
 }
 
 func (r *Blueprint) DropForeign(column ...string) {
-	r.indexCommand(CommandDropForeign, column, schema.IndexConfig{
-		Name: r.createIndexName(CommandForeign, column),
+	r.indexCommand(constants.CommandDropForeign, column, schema.IndexConfig{
+		Name: r.createIndexName(constants.CommandForeign, column),
 	})
 }
 
 func (r *Blueprint) DropForeignByName(name string) {
-	r.indexCommand(CommandDropForeign, nil, schema.IndexConfig{
+	r.indexCommand(constants.CommandDropForeign, nil, schema.IndexConfig{
 		Name: name,
 	})
 }
 
 func (r *Blueprint) DropFullText(column ...string) {
-	r.indexCommand(CommandDropFullText, column, schema.IndexConfig{
-		Name: r.createIndexName(CommandFullText, column),
+	r.indexCommand(constants.CommandDropFullText, column, schema.IndexConfig{
+		Name: r.createIndexName(constants.CommandFullText, column),
 	})
 }
 
 func (r *Blueprint) DropFullTextByName(name string) {
-	r.indexCommand(CommandDropFullText, nil, schema.IndexConfig{
+	r.indexCommand(constants.CommandDropFullText, nil, schema.IndexConfig{
 		Name: name,
 	})
 }
 
 func (r *Blueprint) DropIfExists() {
 	r.addCommand(&schema.Command{
-		Name: CommandDropIfExists,
+		Name: constants.CommandDropIfExists,
 	})
 }
 
 func (r *Blueprint) DropIndex(column ...string) {
-	r.indexCommand(CommandDropIndex, column, schema.IndexConfig{
-		Name: r.createIndexName(CommandIndex, column),
+	r.indexCommand(constants.CommandDropIndex, column, schema.IndexConfig{
+		Name: r.createIndexName(constants.CommandIndex, column),
 	})
 }
 
 func (r *Blueprint) DropIndexByName(name string) {
-	r.indexCommand(CommandDropIndex, nil, schema.IndexConfig{
+	r.indexCommand(constants.CommandDropIndex, nil, schema.IndexConfig{
 		Name: name,
 	})
 }
 
 func (r *Blueprint) DropPrimary(column ...string) {
-	r.indexCommand(CommandDropPrimary, column, schema.IndexConfig{
-		Name: r.createIndexName(CommandPrimary, column),
+	r.indexCommand(constants.CommandDropPrimary, column, schema.IndexConfig{
+		Name: r.createIndexName(constants.CommandPrimary, column),
 	})
 }
 
@@ -208,13 +182,13 @@
 }
 
 func (r *Blueprint) DropUnique(column ...string) {
-	r.indexCommand(CommandDropUnique, column, schema.IndexConfig{
-		Name: r.createIndexName(CommandUnique, column),
+	r.indexCommand(constants.CommandDropUnique, column, schema.IndexConfig{
+		Name: r.createIndexName(constants.CommandUnique, column),
 	})
 }
 
 func (r *Blueprint) DropUniqueByName(name string) {
-	r.indexCommand(CommandDropUnique, nil, schema.IndexConfig{
+	r.indexCommand(constants.CommandDropUnique, nil, schema.IndexConfig{
 		Name: name,
 	})
 }
@@ -238,13 +212,13 @@
 }
 
 func (r *Blueprint) Foreign(column ...string) schema.ForeignKeyDefinition {
-	command := r.indexCommand(CommandForeign, column)
+	command := r.indexCommand(constants.CommandForeign, column)
 
 	return NewForeignKeyDefinition(command)
 }
 
 func (r *Blueprint) FullText(column ...string) schema.IndexDefinition {
-	command := r.indexCommand(CommandFullText, column)
+	command := r.indexCommand(constants.CommandFullText, column)
 
 	return NewIndexDefinition(command)
 }
@@ -289,7 +263,7 @@
 }
 
 func (r *Blueprint) Index(column ...string) schema.IndexDefinition {
-	command := r.indexCommand(CommandIndex, column)
+	command := r.indexCommand(constants.CommandIndex, column)
 
 	return NewIndexDefinition(command)
 }
@@ -327,12 +301,12 @@
 }
 
 func (r *Blueprint) Primary(column ...string) {
-	r.indexCommand(CommandPrimary, column)
+	r.indexCommand(constants.CommandPrimary, column)
 }
 
 func (r *Blueprint) Rename(to string) {
 	command := &schema.Command{
-		Name: CommandRename,
+		Name: constants.CommandRename,
 		To:   to,
 	}
 
@@ -341,7 +315,7 @@
 
 func (r *Blueprint) RenameIndex(from, to string) {
 	command := &schema.Command{
-		Name: CommandRenameIndex,
+		Name: constants.CommandRenameIndex,
 		From: from,
 		To:   to,
 	}
@@ -380,7 +354,7 @@
 }
 
 func (r *Blueprint) String(column string, length ...int) schema.ColumnDefinition {
-	defaultLength := DefaultStringLength
+	defaultLength := constants.DefaultStringLength
 	if len(length) > 0 {
 		defaultLength = length[0]
 	}
@@ -463,53 +437,43 @@
 		}
 
 		switch command.Name {
-		case CommandAdd:
-			if command.Column.IsChange() {
-				if statement := grammar.CompileChange(r, command); len(statement) > 0 {
-					statements = append(statements, statement...)
-				}
-				continue
-			}
+		case constants.CommandAdd:
 			statements = append(statements, grammar.CompileAdd(r, command))
-		case CommandComment:
+		case constants.CommandComment:
 			if statement := grammar.CompileComment(r, command); statement != "" {
 				statements = append(statements, statement)
 			}
-		case CommandCreate:
+		case constants.CommandCreate:
 			statements = append(statements, grammar.CompileCreate(r))
-		case CommandDefault:
-			if statement := grammar.CompileDefault(r, command); statement != "" {
-				statements = append(statements, statement)
-			}
-		case CommandDrop:
+		case constants.CommandDrop:
 			statements = append(statements, grammar.CompileDrop(r))
-		case CommandDropColumn:
+		case constants.CommandDropColumn:
 			statements = append(statements, grammar.CompileDropColumn(r, command)...)
-		case CommandDropForeign:
+		case constants.CommandDropForeign:
 			statements = append(statements, grammar.CompileDropForeign(r, command))
-		case CommandDropFullText:
+		case constants.CommandDropFullText:
 			statements = append(statements, grammar.CompileDropFullText(r, command))
-		case CommandDropIfExists:
+		case constants.CommandDropIfExists:
 			statements = append(statements, grammar.CompileDropIfExists(r))
-		case CommandDropIndex:
+		case constants.CommandDropIndex:
 			statements = append(statements, grammar.CompileDropIndex(r, command))
-		case CommandDropPrimary:
+		case constants.CommandDropPrimary:
 			statements = append(statements, grammar.CompileDropPrimary(r, command))
-		case CommandDropUnique:
+		case constants.CommandDropUnique:
 			statements = append(statements, grammar.CompileDropUnique(r, command))
-		case CommandForeign:
+		case constants.CommandForeign:
 			statements = append(statements, grammar.CompileForeign(r, command))
-		case CommandFullText:
+		case constants.CommandFullText:
 			statements = append(statements, grammar.CompileFullText(r, command))
-		case CommandIndex:
+		case constants.CommandIndex:
 			statements = append(statements, grammar.CompileIndex(r, command))
-		case CommandPrimary:
+		case constants.CommandPrimary:
 			statements = append(statements, grammar.CompilePrimary(r, command))
-		case CommandRename:
+		case constants.CommandRename:
 			statements = append(statements, grammar.CompileRename(r, command))
-		case CommandRenameIndex:
+		case constants.CommandRenameIndex:
 			statements = append(statements, grammar.CompileRenameIndex(r.schema, r, command)...)
-		case CommandUnique:
+		case constants.CommandUnique:
 			statements = append(statements, grammar.CompileUnique(r, command))
 		}
 	}
@@ -518,7 +482,7 @@
 }
 
 func (r *Blueprint) Unique(column ...string) schema.IndexDefinition {
-	command := r.indexCommand(CommandUnique, column)
+	command := r.indexCommand(constants.CommandUnique, column)
 
 	return NewIndexDefinition(command)
 }
@@ -547,16 +511,10 @@
 	attributeCommands := grammar.GetAttributeCommands()
 	for _, column := range r.columns {
 		for _, command := range attributeCommands {
-			if command == CommandComment && (column.comment != nil || column.change) {
+			if command == constants.CommandComment && column.comment != nil {
 				r.addCommand(&schema.Command{
 					Column: column,
-					Name:   CommandComment,
-				})
-			}
-			if command == CommandDefault && column.def != nil {
-				r.addCommand(&schema.Command{
-					Column: column,
-					Name:   CommandDefault,
+					Name:   constants.CommandComment,
 				})
 			}
 		}
@@ -581,7 +539,7 @@
 
 	if !r.isCreate() {
 		r.addCommand(&schema.Command{
-			Name:   CommandAdd,
+			Name:   constants.CommandAdd,
 			Column: columnImpl,
 		})
 	}
@@ -627,7 +585,7 @@
 
 func (r *Blueprint) isCreate() bool {
 	for _, command := range r.commands {
-		if command.Name == CommandCreate {
+		if command.Name == constants.CommandCreate {
 			return true
 		}
 	}
